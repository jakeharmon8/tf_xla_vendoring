# Copyright 2017 The TensorFlow Authors. All Rights Reserved.
#
# Licensed under the Apache License, Version 2.0 (the "License");
# you may not use this file except in compliance with the License.
# You may obtain a copy of the License at
#
#     http://www.apache.org/licenses/LICENSE-2.0
#
# Unless required by applicable law or agreed to in writing, software
# distributed under the License is distributed on an "AS IS" BASIS,
# WITHOUT WARRANTIES OR CONDITIONS OF ANY KIND, either express or implied.
# See the License for the specific language governing permissions and
# limitations under the License.
# ==============================================================================

"""create_def_file.py - tool to create a windows def file.

The def file can be used to export symbols from the tensorflow dll to enable
tf.load_library().

Because the linker allows only 64K symbols to be exported per dll
we filter the symbols down to the essentials. The regular expressions
we use for this are specific to tensorflow.

TODO: this works fine but there is an issue with exporting
'const char * const' and importing it from a user_ops. The problem is
on the importing end and using __declspec(dllimport) works around it.
"""
from __future__ import absolute_import
from __future__ import division
from __future__ import print_function

import argparse
import codecs
<<<<<<< HEAD
import io
=======
>>>>>>> 78e4ed15
import os
import re
import subprocess
import sys
import tempfile

# External tools we use that come with visual studio sdk and
# we assume that the caller has the correct PATH to the sdk
UNDNAME = "undname.exe"
DUMPBIN = "dumpbin.exe"

# Exclude if matched
EXCLUDE_RE = re.compile(r"RTTI|deleting destructor|::internal::")

# Include if matched before exclude
INCLUDEPRE_RE = re.compile(r"google::protobuf::internal::ExplicitlyConstructed|"
                           r"tensorflow::internal::LogMessage|"
                           r"tensorflow::internal::LogString|"
                           r"tensorflow::internal::CheckOpMessageBuilder|"
                           r"tensorflow::internal::PickUnusedPortOrDie|"
                           r"tensorflow::internal::ValidateDevice|"
                           r"tensorflow::ops::internal::Enter|"
                           r"tensorflow::strings::internal::AppendPieces|"
                           r"tensorflow::strings::internal::CatPieces|"
                           r"tensorflow::io::internal::JoinPathImpl")

# Include if matched after exclude
INCLUDE_RE = re.compile(r"^(TF_\w*)$|"
                        r"^(TFE_\w*)$|"
                        r"tensorflow::|"
                        r"functor::|"
                        r"nsync_|"
                        r"perftools::gputools")

# We want to identify data members explicitly in the DEF file, so that no one
# can implicitly link against the DLL if they use one of the variables exported
# from the DLL and the header they use does not decorate the symbol with
# __declspec(dllimport). It is easier to detect what a data symbol does
# NOT look like, so doing it with the below regex.
DATA_EXCLUDE_RE = re.compile(r"[)(]|"
                             r"vftable|"
                             r"vbtable|"
                             r"vcall|"
                             r"RTTI|"
                             r"protobuf::internal::ExplicitlyConstructed")

def get_args():
  """Parse command line."""
  filename_list = lambda x: x.split(";")
  parser = argparse.ArgumentParser()
  parser.add_argument("--input", type=filename_list,
                      help="paths to input libraries separated by semicolons",
                      required=True)
  parser.add_argument("--output", help="output deffile", required=True)
  parser.add_argument("--target", help="name of the target", required=True)
  args = parser.parse_args()
  return args


def main():
  """main."""
  args = get_args()

  # Pipe dumpbin to extract all linkable symbols from libs.
  # Good symbols are collected in candidates and also written to
  # a temp file.
  candidates = []
  tmpfile = tempfile.NamedTemporaryFile(mode="w", delete=False)
  for lib_path in args.input:
    proc = subprocess.Popen([DUMPBIN, "/nologo", "/linkermember:1", lib_path],
                            stdout=subprocess.PIPE)
    for line in codecs.getreader("utf-8")(proc.stdout):
      cols = line.split()
      if len(cols) < 2:
        continue
      sym = cols[1]
      tmpfile.file.write(sym + "\n")
      candidates.append(sym)
    exit_code = proc.wait()
    if exit_code != 0:
      print("{} failed, exit={}".format(DUMPBIN, exit_code))
      return exit_code
  tmpfile.file.close()

  # Run the symbols through undname to get their undecorated name
  # so we can filter on something readable.
  with open(args.output, "w") as def_fp:
    # track dupes
    taken = set()

    # Header for the def file.
    def_fp.write("LIBRARY " + args.target + "\n")
    def_fp.write("EXPORTS\n")
    def_fp.write("\t ??1OpDef@tensorflow@@UEAA@XZ\n")

    # Each symbols returned by undname matches the same position in candidates.
    # We compare on undname but use the decorated name from candidates.
    dupes = 0
    proc = subprocess.Popen([UNDNAME, tmpfile.name], stdout=subprocess.PIPE)
    for idx, line in enumerate(codecs.getreader("utf-8")(proc.stdout)):
      decorated = candidates[idx]
      if decorated in taken:
        # Symbol is already in output, done.
        dupes += 1
        continue

      if not INCLUDEPRE_RE.search(line):
        if EXCLUDE_RE.search(line):
          continue
        if not INCLUDE_RE.search(line):
          continue

      if "deleting destructor" in line:
        # Some of the symbols convered by INCLUDEPRE_RE export deleting
        # destructor symbols, which is a bad idea.
        # So we filter out such symbols here.
        continue

      if DATA_EXCLUDE_RE.search(line):
        def_fp.write("\t" + decorated + "\n")
      else:
        def_fp.write("\t" + decorated + " DATA\n")
      taken.add(decorated)
  exit_code = proc.wait()
  if exit_code != 0:
    print("{} failed, exit={}".format(UNDNAME, exit_code))
    return exit_code

  os.unlink(tmpfile.name)

  print("symbols={}, taken={}, dupes={}"
        .format(len(candidates), len(taken), dupes))
  return 0


if __name__ == "__main__":
  sys.exit(main())<|MERGE_RESOLUTION|>--- conflicted
+++ resolved
@@ -32,10 +32,6 @@
 
 import argparse
 import codecs
-<<<<<<< HEAD
-import io
-=======
->>>>>>> 78e4ed15
 import os
 import re
 import subprocess
