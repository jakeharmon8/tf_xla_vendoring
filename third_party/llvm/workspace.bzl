"""Provides the repository macro to import LLVM."""

load("//third_party:repo.bzl", "tf_http_archive")

def repo(name):
    """Imports LLVM."""
    LLVM_COMMIT = "302fe7b3c40f7b949f3bebb74997bef9bf74d59f"
    LLVM_SHA256 = "ae066de3bd0d453f5fda5a03e8c08840e086de299c562d5125ca8ea998580be1"

    tf_http_archive(
        name = name,
        sha256 = LLVM_SHA256,
        strip_prefix = "llvm-project-{commit}".format(commit = LLVM_COMMIT),
        urls = [
            "https://storage.googleapis.com/mirror.tensorflow.org/github.com/llvm/llvm-project/archive/{commit}.tar.gz".format(commit = LLVM_COMMIT),
            "https://github.com/llvm/llvm-project/archive/{commit}.tar.gz".format(commit = LLVM_COMMIT),
        ],
        build_file = "//third_party/llvm:llvm.BUILD",
<<<<<<< HEAD
        patch_file = ["//third_party/llvm:macos_build_fix.patch", "//third_party/llvm:fix_ppc64le.patch"],
=======
        patch_file = ["//third_party/llvm:macos_build_fix.patch", "//third_party/llvm:disable_typeid_check.patch"],
>>>>>>> 1a543609
        link_files = {"//third_party/llvm:run_lit.sh": "mlir/run_lit.sh"},
    )<|MERGE_RESOLUTION|>--- conflicted
+++ resolved
@@ -16,10 +16,6 @@
             "https://github.com/llvm/llvm-project/archive/{commit}.tar.gz".format(commit = LLVM_COMMIT),
         ],
         build_file = "//third_party/llvm:llvm.BUILD",
-<<<<<<< HEAD
-        patch_file = ["//third_party/llvm:macos_build_fix.patch", "//third_party/llvm:fix_ppc64le.patch"],
-=======
-        patch_file = ["//third_party/llvm:macos_build_fix.patch", "//third_party/llvm:disable_typeid_check.patch"],
->>>>>>> 1a543609
+        patch_file = ["//third_party/llvm:macos_build_fix.patch", "//third_party/llvm:fix_ppc64le.patch", "//third_party/llvm:disable_typeid_check.patch"],
         link_files = {"//third_party/llvm:run_lit.sh": "mlir/run_lit.sh"},
     )